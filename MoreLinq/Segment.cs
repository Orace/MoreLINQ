#region License and Terms
// MoreLINQ - Extensions to LINQ to Objects
// Copyright (c) 2010 Leopold Bushkin. All rights reserved.
//
// Licensed under the Apache License, Version 2.0 (the "License");
// you may not use this file except in compliance with the License.
// You may obtain a copy of the License at
//
//     http://www.apache.org/licenses/LICENSE-2.0
//
// Unless required by applicable law or agreed to in writing, software
// distributed under the License is distributed on an "AS IS" BASIS,
// WITHOUT WARRANTIES OR CONDITIONS OF ANY KIND, either express or implied.
// See the License for the specific language governing permissions and
// limitations under the License.
#endregion

namespace MoreLinq
{
    using System;
    using System.Collections.Generic;

    public static partial class MoreEnumerable
    {
        /// <summary>
        /// Divides a sequence into multiple sequences by using a segment detector based on the original sequence
        /// </summary>
        /// <typeparam name="T">The type of the elements in the sequence</typeparam>
        /// <param name="source">The sequence to segment</param>
        /// <param name="newSegmentPredicate">A function, which returns <c>true</c> if the given element begins a new segment, and <c>false</c> otherwise</param>
        /// <returns>A sequence of segment, each of which is a portion of the original sequence</returns>
        /// <exception cref="ArgumentNullException">
        /// Thrown if either <paramref name="source"/> or <paramref name="newSegmentPredicate"/> are <see langword="null"/>.
        /// </exception>

        public static IEnumerable<IEnumerable<T>> Segment<T>(this IEnumerable<T> source, Func<T, bool> newSegmentPredicate)
        {
            if (newSegmentPredicate == null) throw new ArgumentNullException(nameof(newSegmentPredicate));

            return Segment(source, (curr, prev, index) => newSegmentPredicate(curr));
        }

        /// <summary>
        /// Divides a sequence into multiple sequences by using a segment detector based on the original sequence
        /// </summary>
        /// <typeparam name="T">The type of the elements in the sequence</typeparam>
        /// <param name="source">The sequence to segment</param>
        /// <param name="newSegmentPredicate">A function, which returns <c>true</c> if the given element or index indicate a new segment, and <c>false</c> otherwise</param>
        /// <returns>A sequence of segment, each of which is a portion of the original sequence</returns>
        /// <exception cref="ArgumentNullException">
        /// Thrown if either <paramref name="source"/> or <paramref name="newSegmentPredicate"/> are <see langword="null"/>.
        /// </exception>

        public static IEnumerable<IEnumerable<T>> Segment<T>(this IEnumerable<T> source, Func<T, int, bool> newSegmentPredicate)
        {
            if (newSegmentPredicate == null) throw new ArgumentNullException(nameof(newSegmentPredicate));

            return Segment(source, (curr, prev, index) => newSegmentPredicate(curr, index));
        }

        /// <summary>
        /// Divides a sequence into multiple sequences by using a segment detector based on the original sequence
        /// </summary>
        /// <typeparam name="T">The type of the elements in the sequence</typeparam>
        /// <param name="source">The sequence to segment</param>
        /// <param name="newSegmentPredicate">A function, which returns <c>true</c> if the given current element, previous element or index indicate a new segment, and <c>false</c> otherwise</param>
        /// <returns>A sequence of segment, each of which is a portion of the original sequence</returns>
        /// <exception cref="ArgumentNullException">
        /// Thrown if either <paramref name="source"/> or <paramref name="newSegmentPredicate"/> are <see langword="null"/>.
        /// </exception>

        public static IEnumerable<IEnumerable<T>> Segment<T>(this IEnumerable<T> source, Func<T, T, int, bool> newSegmentPredicate)
        {
            if (source == null) throw new ArgumentNullException(nameof(source));
            if (newSegmentPredicate == null) throw new ArgumentNullException(nameof(newSegmentPredicate));

            return _(); IEnumerable<IEnumerable<T>> _()
            {
                var index = -1;
                using var iter = source.GetEnumerator();

                var segment = new List<T>();
                var prevItem = default(T);

                // ensure that the first item is always part
                // of the first segment. This is an intentional
                // behavior. Segmentation always begins with
                // the second element in the sequence.
                if (iter.MoveNext())
                {
                    ++index;
                    segment.Add(iter.Current);
                    prevItem = iter.Current;
                }

                while (iter.MoveNext())
                {
                    ++index;
                    // check if the item represents the start of a new segment
                    var isNewSegment = newSegmentPredicate(iter.Current, prevItem, index);
                    prevItem = iter.Current;

                    if (!isNewSegment)
                    {
                        // if not a new segment, append and continue
                        segment.Add(iter.Current);
                        continue;
                    }
                    yield return segment; // yield the completed segment

<<<<<<< HEAD
                    while (iter.MoveNext())
                    {
                        ++index;
                        // check if the item represents the start of a new segment
                        var isNewSegment = newSegmentPredicate(iter.Current, prevItem!, index);
                        prevItem = iter.Current;

                        if (!isNewSegment)
                        {
                            // if not a new segment, append and continue
                            segment.Add(iter.Current);
                            continue;
                        }
                        yield return segment; // yield the completed segment

                        // start a new segment...
                        segment = new List<T> { iter.Current };
                    }
                    // handle the case of the sequence ending before new segment is detected
                    if (segment.Count > 0)
                        yield return segment;
=======
                    // start a new segment...
                    segment = new List<T> { iter.Current };
>>>>>>> 13c8c835
                }
                // handle the case of the sequence ending before new segment is detected
                if (segment.Count > 0)
                    yield return segment;
            }
        }
    }
}<|MERGE_RESOLUTION|>--- conflicted
+++ resolved
@@ -97,7 +97,7 @@
                 {
                     ++index;
                     // check if the item represents the start of a new segment
-                    var isNewSegment = newSegmentPredicate(iter.Current, prevItem, index);
+                    var isNewSegment = newSegmentPredicate(iter.Current, prevItem!, index);
                     prevItem = iter.Current;
 
                     if (!isNewSegment)
@@ -108,32 +108,8 @@
                     }
                     yield return segment; // yield the completed segment
 
-<<<<<<< HEAD
-                    while (iter.MoveNext())
-                    {
-                        ++index;
-                        // check if the item represents the start of a new segment
-                        var isNewSegment = newSegmentPredicate(iter.Current, prevItem!, index);
-                        prevItem = iter.Current;
-
-                        if (!isNewSegment)
-                        {
-                            // if not a new segment, append and continue
-                            segment.Add(iter.Current);
-                            continue;
-                        }
-                        yield return segment; // yield the completed segment
-
-                        // start a new segment...
-                        segment = new List<T> { iter.Current };
-                    }
-                    // handle the case of the sequence ending before new segment is detected
-                    if (segment.Count > 0)
-                        yield return segment;
-=======
                     // start a new segment...
                     segment = new List<T> { iter.Current };
->>>>>>> 13c8c835
                 }
                 // handle the case of the sequence ending before new segment is detected
                 if (segment.Count > 0)
