--- conflicted
+++ resolved
@@ -1,4 +1,3 @@
-<<<<<<< HEAD
 #region License and Terms
 // MoreLINQ - Extensions to LINQ to Objects
 // Copyright (c) 2008 Jonathan Skeet. All rights reserved.
@@ -104,106 +103,4 @@
             }
         }
     }
-}
-=======
-#region License and Terms
-// MoreLINQ - Extensions to LINQ to Objects
-// Copyright (c) 2008 Jonathan Skeet. All rights reserved.
-// 
-// Licensed under the Apache License, Version 2.0 (the "License");
-// you may not use this file except in compliance with the License.
-// You may obtain a copy of the License at
-// 
-//     http://www.apache.org/licenses/LICENSE-2.0
-// 
-// Unless required by applicable law or agreed to in writing, software
-// distributed under the License is distributed on an "AS IS" BASIS,
-// WITHOUT WARRANTIES OR CONDITIONS OF ANY KIND, either express or implied.
-// See the License for the specific language governing permissions and
-// limitations under the License.
-#endregion
-
-namespace MoreLinq
-{
-    using System;
-    using System.Collections.Generic;
-    using System.Diagnostics;
-    using System.Linq;
-
-    static partial class MoreEnumerable
-    {
-        /// <summary>
-        /// Batches the source sequence into sized buckets.
-        /// </summary>
-        /// <typeparam name="TSource">Type of elements in <paramref name="source"/> sequence.</typeparam>
-        /// <param name="source">The source sequence.</param>
-        /// <param name="size">Size of buckets.</param>
-        /// <returns>A sequence of equally sized buckets containing elements of the source collection.</returns>
-        /// <remarks> This operator uses deferred execution and streams its results (buckets and bucket content).</remarks>
-
-        public static IEnumerable<IEnumerable<TSource>> Batch<TSource>(this IEnumerable<TSource> source, int size)
-        {
-            return Batch(source, size, x => x);
-        }
-
-        /// <summary>
-        /// Batches the source sequence into sized buckets and applies a projection to each bucket.
-        /// </summary>
-        /// <typeparam name="TSource">Type of elements in <paramref name="source"/> sequence.</typeparam>
-        /// <typeparam name="TResult">Type of result returned by <paramref name="resultSelector"/>.</typeparam>
-        /// <param name="source">The source sequence.</param>
-        /// <param name="size">Size of buckets.</param>
-        /// <param name="resultSelector">The projection to apply to each bucket.</param>
-        /// <returns>A sequence of projections on equally sized buckets containing elements of the source collection.</returns>
-        /// <remarks> This operator uses deferred execution and streams its results (buckets and bucket content).</remarks>
-        
-        public static IEnumerable<TResult> Batch<TSource, TResult>(this IEnumerable<TSource> source, int size,
-            Func<IEnumerable<TSource>, TResult> resultSelector)
-        {
-            if (source == null) throw new ArgumentNullException("source");
-            if (size <= 0) throw new ArgumentOutOfRangeException("size");
-            if (resultSelector == null) throw new ArgumentNullException("resultSelector");
-            return BatchImpl(source, size, resultSelector);
-        }
-
-        private static IEnumerable<TResult> BatchImpl<TSource, TResult>(this IEnumerable<TSource> source, int size,
-            Func<IEnumerable<TSource>, TResult> resultSelector)
-        {
-            Debug.Assert(source != null);
-            Debug.Assert(size > 0);
-            Debug.Assert(resultSelector != null);
-
-            TSource[] bucket = null;
-            var count = 0;
-
-            foreach (var item in source)
-            {
-                if (bucket == null)
-                {
-                    bucket = new TSource[size];
-                }
-
-                bucket[count++] = item;
-
-                // The bucket is fully buffered before it's yielded
-                if (count != size)
-                {
-                    continue;
-                }
-
-                // Select is necessary so bucket contents are streamed too
-                yield return resultSelector(bucket.Select(x => x));
-               
-                bucket = null;
-                count = 0;
-            }
-
-            // Return the last bucket with all remaining elements
-            if (bucket != null && count > 0)
-            {
-                yield return resultSelector(bucket.Take(count));
-            }
-        }
-    }
-}
->>>>>>> d69465df
+}