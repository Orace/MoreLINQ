--- conflicted
+++ resolved
@@ -282,14 +282,9 @@
             if (bothSelector == null) throw new ArgumentNullException(nameof(bothSelector));
             if (secondSelector == null) throw new ArgumentNullException(nameof(secondSelector));
 
-<<<<<<< HEAD
-            var cmp = comparer ?? Comparer<TKey>.Default;
-            return _(); IEnumerable<TResult> _()
-=======
             return _(comparer ?? Comparer<TKey>.Default);
 
             IEnumerable<TResult> _(IComparer<TKey> comparer)
->>>>>>> 13c8c835
             {
                 using var e1 = first.GetEnumerator();
                 using var e2 = second.GetEnumerator();
@@ -301,21 +296,11 @@
                 {
                     if (gotFirst && gotSecond)
                     {
-<<<<<<< HEAD
-                        if (gotFirst && gotSecond)
-                        {
-                            var element1 = e1.Current;
-                            var key1 = firstKeySelector(element1);
-                            var element2 = e2.Current;
-                            var key2 = secondKeySelector(element2);
-                            var comparison = cmp.Compare(key1, key2);
-=======
                         var element1 = e1.Current;
                         var key1 = firstKeySelector(element1);
                         var element2 = e2.Current;
                         var key2 = secondKeySelector(element2);
                         var comparison = comparer.Compare(key1, key2);
->>>>>>> 13c8c835
 
                         if (comparison < 0)
                         {
