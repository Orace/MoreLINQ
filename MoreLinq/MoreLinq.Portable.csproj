--- conflicted
+++ resolved
@@ -172,7 +172,7 @@
       <DependentUpon>MoreEnumerable.cs</DependentUpon>
     </Compile>
     <Compile Include="Properties\AssemblyInfo.cs" />
-<<<<<<< HEAD
+    <Compile Include="Properties\AssemblyInfo.g.cs" />
     <Compile Include="Random.cs">
       <DependentUpon>MoreEnumerable.cs</DependentUpon>
     </Compile>
@@ -188,9 +188,6 @@
     <Compile Include="RunLengthEncode.cs">
       <DependentUpon>MoreEnumerable.cs</DependentUpon>
     </Compile>
-=======
-    <Compile Include="Properties\AssemblyInfo.g.cs" />
->>>>>>> 1cdf789b
     <Compile Include="Scan.cs">
       <DependentUpon>MoreEnumerable.cs</DependentUpon>
     </Compile>
