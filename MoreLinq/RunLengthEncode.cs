#region License and Terms
// MoreLINQ - Extensions to LINQ to Objects
// Copyright (c) 2010 Leopold Bushkin. All rights reserved.
//
// Licensed under the Apache License, Version 2.0 (the "License");
// you may not use this file except in compliance with the License.
// You may obtain a copy of the License at
//
//     http://www.apache.org/licenses/LICENSE-2.0
//
// Unless required by applicable law or agreed to in writing, software
// distributed under the License is distributed on an "AS IS" BASIS,
// WITHOUT WARRANTIES OR CONDITIONS OF ANY KIND, either express or implied.
// See the License for the specific language governing permissions and
// limitations under the License.
#endregion

namespace MoreLinq
{
    using System;
    using System.Collections.Generic;

    public static partial class MoreEnumerable
    {
        /// <summary>
        /// Run-length encodes a sequence by converting consecutive instances of the same element into
        /// a <c>KeyValuePair{T,int}</c> representing the item and its occurrence count.
        /// </summary>
        /// <typeparam name="T">The type of the elements in the sequence</typeparam>
        /// <param name="sequence">The sequence to run length encode</param>
        /// <returns>A sequence of <c>KeyValuePair{T,int}</c> where the key is the element and the value is the occurrence count</returns>

        public static IEnumerable<KeyValuePair<T, int>> RunLengthEncode<T>(this IEnumerable<T> sequence)
        {
            return RunLengthEncode(sequence, null);
        }

        /// <summary>
        /// Run-length encodes a sequence by converting consecutive instances of the same element into
        /// a <c>KeyValuePair{T,int}</c> representing the item and its occurrence count. This overload
        /// uses a custom equality comparer to identify equivalent items.
        /// </summary>
        /// <typeparam name="T">The type of the elements in the sequence</typeparam>
        /// <param name="sequence">The sequence to run length encode</param>
        /// <param name="comparer">The comparer used to identify equivalent items</param>
        /// <returns>A sequence of <c>KeyValuePair{T,int}</c> where they key is the element and the value is the occurrence count</returns>

        public static IEnumerable<KeyValuePair<T, int>> RunLengthEncode<T>(this IEnumerable<T> sequence, IEqualityComparer<T>? comparer)
        {
            if (sequence == null)
                throw new ArgumentNullException(nameof(sequence));

<<<<<<< HEAD
            var cmp = comparer ?? EqualityComparer<T>.Default;
            return _(); IEnumerable<KeyValuePair<T, int>> _()
=======
            return _(comparer ?? EqualityComparer<T>.Default);

            IEnumerable<KeyValuePair<T, int>> _(IEqualityComparer<T> comparer)
>>>>>>> 13c8c835
            {
                // This implementation could also have been written using a foreach loop,
                // but it proved to be easier to deal with edge certain cases that occur
                // (such as empty sequences) using an explicit iterator and a while loop.

                using var iter = sequence.GetEnumerator();

                if (iter.MoveNext())
                {
                    var prevItem = iter.Current;
                    var runCount = 1;

                    while (iter.MoveNext())
                    {
                        if (comparer.Equals(prevItem, iter.Current))
                        {
<<<<<<< HEAD
                            if (cmp.Equals(prevItem, iter.Current))
                            {
                                ++runCount;
                            }
                            else
                            {
                                yield return new KeyValuePair<T, int>(prevItem, runCount);
                                prevItem = iter.Current;
                                runCount = 1;
                            }
=======
                            ++runCount;
                        }
                        else
                        {
                            yield return new KeyValuePair<T, int>(prevItem, runCount);
                            prevItem = iter.Current;
                            runCount = 1;
>>>>>>> 13c8c835
                        }
                    }

                    yield return new KeyValuePair<T, int>(prevItem, runCount);
                }
            }
        }
    }
}<|MERGE_RESOLUTION|>--- conflicted
+++ resolved
@@ -50,14 +50,9 @@
             if (sequence == null)
                 throw new ArgumentNullException(nameof(sequence));
 
-<<<<<<< HEAD
-            var cmp = comparer ?? EqualityComparer<T>.Default;
-            return _(); IEnumerable<KeyValuePair<T, int>> _()
-=======
             return _(comparer ?? EqualityComparer<T>.Default);
 
             IEnumerable<KeyValuePair<T, int>> _(IEqualityComparer<T> comparer)
->>>>>>> 13c8c835
             {
                 // This implementation could also have been written using a foreach loop,
                 // but it proved to be easier to deal with edge certain cases that occur
@@ -74,18 +69,6 @@
                     {
                         if (comparer.Equals(prevItem, iter.Current))
                         {
-<<<<<<< HEAD
-                            if (cmp.Equals(prevItem, iter.Current))
-                            {
-                                ++runCount;
-                            }
-                            else
-                            {
-                                yield return new KeyValuePair<T, int>(prevItem, runCount);
-                                prevItem = iter.Current;
-                                runCount = 1;
-                            }
-=======
                             ++runCount;
                         }
                         else
@@ -93,7 +76,6 @@
                             yield return new KeyValuePair<T, int>(prevItem, runCount);
                             prevItem = iter.Current;
                             runCount = 1;
->>>>>>> 13c8c835
                         }
                     }
 
