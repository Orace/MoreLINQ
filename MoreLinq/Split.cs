#region License and Terms
// MoreLINQ - Extensions to LINQ to Objects
// Copyright (c) 2012 Atif Aziz. All rights reserved.
//
// Licensed under the Apache License, Version 2.0 (the "License");
// you may not use this file except in compliance with the License.
// You may obtain a copy of the License at
//
//     http://www.apache.org/licenses/LICENSE-2.0
//
// Unless required by applicable law or agreed to in writing, software
// distributed under the License is distributed on an "AS IS" BASIS,
// WITHOUT WARRANTIES OR CONDITIONS OF ANY KIND, either express or implied.
// See the License for the specific language governing permissions and
// limitations under the License.
#endregion

namespace MoreLinq
{
    using System;
    using System.Collections.Generic;
    using System.Linq;

    static partial class MoreEnumerable
    {

        /// <summary>
        /// Splits the source sequence by a separator.
        /// </summary>
        /// <typeparam name="TSource">Type of element in the source sequence.</typeparam>
        /// <param name="source">The source sequence.</param>
        /// <param name="separator">Separator element.</param>
        /// <returns>A sequence of splits of elements.</returns>

        public static IEnumerable<IEnumerable<TSource>> Split<TSource>(this IEnumerable<TSource> source,
            TSource separator)
        {
            return Split(source, separator, int.MaxValue);
        }

        /// <summary>
        /// Splits the source sequence by a separator given a maximum count of splits.
        /// </summary>
        /// <typeparam name="TSource">Type of element in the source sequence.</typeparam>
        /// <param name="source">The source sequence.</param>
        /// <param name="separator">Separator element.</param>
        /// <param name="count">Maximum number of splits.</param>
        /// <returns>A sequence of splits of elements.</returns>

        public static IEnumerable<IEnumerable<TSource>> Split<TSource>(this IEnumerable<TSource> source,
            TSource separator, int count)
        {
            return Split(source, separator, count, s => s);
        }

        /// <summary>
        /// Splits the source sequence by a separator and then transforms
        /// the splits into results.
        /// </summary>
        /// <typeparam name="TSource">Type of element in the source sequence.</typeparam>
        /// <typeparam name="TResult">Type of the result sequence elements.</typeparam>
        /// <param name="source">The source sequence.</param>
        /// <param name="separator">Separator element.</param>
        /// <param name="resultSelector">Function used to project splits
        /// of source elements into elements of the resulting sequence.</param>
        /// <returns>
        /// A sequence of values typed as <typeparamref name="TResult"/>.
        /// </returns>

        public static IEnumerable<TResult> Split<TSource, TResult>(this IEnumerable<TSource> source,
            TSource separator,
            Func<IEnumerable<TSource>, TResult> resultSelector)
        {
            return Split(source, separator, int.MaxValue, resultSelector);
        }

        /// <summary>
        /// Splits the source sequence by a separator, given a maximum count
        /// of splits, and then transforms the splits into results.
        /// </summary>
        /// <typeparam name="TSource">Type of element in the source sequence.</typeparam>
        /// <typeparam name="TResult">Type of the result sequence elements.</typeparam>
        /// <param name="source">The source sequence.</param>
        /// <param name="separator">Separator element.</param>
        /// <param name="count">Maximum number of splits.</param>
        /// <param name="resultSelector">Function used to project splits
        /// of source elements into elements of the resulting sequence.</param>
        /// <returns>
        /// A sequence of values typed as <typeparamref name="TResult"/>.
        /// </returns>

        public static IEnumerable<TResult> Split<TSource, TResult>(this IEnumerable<TSource> source,
            TSource separator, int count,
            Func<IEnumerable<TSource>, TResult> resultSelector)
        {
            return Split(source, separator, null, count, resultSelector);
        }

        /// <summary>
        /// Splits the source sequence by a separator and then transforms the
        /// splits into results.
        /// </summary>
        /// <typeparam name="TSource">Type of element in the source sequence.</typeparam>
        /// <param name="source">The source sequence.</param>
        /// <param name="separator">Separator element.</param>
        /// <param name="comparer">Comparer used to determine separator
        /// element equality.</param>
        /// <returns>A sequence of splits of elements.</returns>

        public static IEnumerable<IEnumerable<TSource>> Split<TSource>(this IEnumerable<TSource> source,
            TSource separator, IEqualityComparer<TSource>? comparer)
        {
            return Split(source, separator, comparer, int.MaxValue);
        }

        /// <summary>
        /// Splits the source sequence by a separator, given a maximum count
        /// of splits. A parameter specifies how the separator is compared
        /// for equality.
        /// </summary>
        /// <typeparam name="TSource">Type of element in the source sequence.</typeparam>
        /// <param name="source">The source sequence.</param>
        /// <param name="separator">Separator element.</param>
        /// <param name="comparer">Comparer used to determine separator
        /// element equality.</param>
        /// <param name="count">Maximum number of splits.</param>
        /// <returns>A sequence of splits of elements.</returns>

        public static IEnumerable<IEnumerable<TSource>> Split<TSource>(this IEnumerable<TSource> source,
            TSource separator, IEqualityComparer<TSource>? comparer, int count)
        {
            return Split(source, separator, comparer, count, s => s);
        }

        /// <summary>
        /// Splits the source sequence by a separator and then transforms the
        /// splits into results. A parameter specifies how the separator is
        /// compared for equality.
        /// </summary>
        /// <typeparam name="TSource">Type of element in the source sequence.</typeparam>
        /// <typeparam name="TResult">Type of the result sequence elements.</typeparam>
        /// <param name="source">The source sequence.</param>
        /// <param name="separator">Separator element.</param>
        /// <param name="comparer">Comparer used to determine separator
        /// element equality.</param>
        /// <param name="resultSelector">Function used to project splits
        /// of source elements into elements of the resulting sequence.</param>
        /// <returns>
        /// A sequence of values typed as <typeparamref name="TResult"/>.
        /// </returns>

        public static IEnumerable<TResult> Split<TSource, TResult>(this IEnumerable<TSource> source,
            TSource separator, IEqualityComparer<TSource> comparer,
            Func<IEnumerable<TSource>, TResult> resultSelector)
        {
            return Split(source, separator, comparer, int.MaxValue, resultSelector);
        }

        /// <summary>
        /// Splits the source sequence by a separator, given a maximum count
        /// of splits, and then transforms the splits into results. A
        /// parameter specifies how the separator is compared for equality.
        /// </summary>
        /// <typeparam name="TSource">Type of element in the source sequence.</typeparam>
        /// <typeparam name="TResult">Type of the result sequence elements.</typeparam>
        /// <param name="source">The source sequence.</param>
        /// <param name="separator">Separator element.</param>
        /// <param name="comparer">Comparer used to determine separator
        /// element equality.</param>
        /// <param name="count">Maximum number of splits.</param>
        /// <param name="resultSelector">Function used to project splits
        /// of source elements into elements of the resulting sequence.</param>
        /// <returns>
        /// A sequence of values typed as <typeparamref name="TResult"/>.
        /// </returns>

        public static IEnumerable<TResult> Split<TSource, TResult>(this IEnumerable<TSource> source,
            TSource separator, IEqualityComparer<TSource>? comparer, int count,
            Func<IEnumerable<TSource>, TResult> resultSelector)
        {
            if (source == null) throw new ArgumentNullException(nameof(source));
            if (count <= 0) throw new ArgumentOutOfRangeException(nameof(count));
            if (resultSelector == null) throw new ArgumentNullException(nameof(resultSelector));

<<<<<<< HEAD
            var cmp = comparer ?? EqualityComparer<TSource>.Default;
            return Split(source, item => cmp.Equals(item, separator), count, resultSelector);
=======
            comparer ??= EqualityComparer<TSource>.Default;
            return Split(source, item => comparer.Equals(item, separator), count, resultSelector);
>>>>>>> 13c8c835
        }

        /// <summary>
        /// Splits the source sequence by separator elements identified by a
        /// function.
        /// </summary>
        /// <typeparam name="TSource">Type of element in the source sequence.</typeparam>
        /// <param name="source">The source sequence.</param>
        /// <param name="separatorFunc">Predicate function used to determine
        /// the splitter elements in the source sequence.</param>
        /// <returns>A sequence of splits of elements.</returns>

        public static IEnumerable<IEnumerable<TSource>> Split<TSource>(this IEnumerable<TSource> source,
            Func<TSource, bool> separatorFunc)
        {
            return Split(source, separatorFunc, int.MaxValue);
        }

        /// <summary>
        /// Splits the source sequence by separator elements identified by a
        /// function, given a maximum count of splits.
        /// </summary>
        /// <typeparam name="TSource">Type of element in the source sequence.</typeparam>
        /// <param name="source">The source sequence.</param>
        /// <param name="separatorFunc">Predicate function used to determine
        /// the splitter elements in the source sequence.</param>
        /// <param name="count">Maximum number of splits.</param>
        /// <returns>A sequence of splits of elements.</returns>

        public static IEnumerable<IEnumerable<TSource>> Split<TSource>(this IEnumerable<TSource> source,
            Func<TSource, bool> separatorFunc, int count)
        {
            return Split(source, separatorFunc, count, s => s);
        }

        /// <summary>
        /// Splits the source sequence by separator elements identified by
        /// a function and then transforms the splits into results.
        /// </summary>
        /// <typeparam name="TSource">Type of element in the source sequence.</typeparam>
        /// <typeparam name="TResult">Type of the result sequence elements.</typeparam>
        /// <param name="source">The source sequence.</param>
        /// <param name="separatorFunc">Predicate function used to determine
        /// the splitter elements in the source sequence.</param>
        /// <param name="resultSelector">Function used to project splits
        /// of source elements into elements of the resulting sequence.</param>
        /// <returns>
        /// A sequence of values typed as <typeparamref name="TResult"/>.
        /// </returns>

        public static IEnumerable<TResult> Split<TSource, TResult>(this IEnumerable<TSource> source,
            Func<TSource, bool> separatorFunc,
            Func<IEnumerable<TSource>, TResult> resultSelector)
        {
            return Split(source, separatorFunc, int.MaxValue, resultSelector);
        }

        /// <summary>
        /// Splits the source sequence by separator elements identified by
        /// a function, given a maximum count of splits, and then transforms
        /// the splits into results.
        /// </summary>
        /// <typeparam name="TSource">Type of element in the source sequence.</typeparam>
        /// <typeparam name="TResult">Type of the result sequence elements.</typeparam>
        /// <param name="source">The source sequence.</param>
        /// <param name="separatorFunc">Predicate function used to determine
        /// the splitter elements in the source sequence.</param>
        /// <param name="count">Maximum number of splits.</param>
        /// <param name="resultSelector">Function used to project a split
        /// group of source elements into an element of the resulting sequence.</param>
        /// <returns>
        /// A sequence of values typed as <typeparamref name="TResult"/>.
        /// </returns>

        public static IEnumerable<TResult> Split<TSource, TResult>(this IEnumerable<TSource> source,
            Func<TSource, bool> separatorFunc, int count,
            Func<IEnumerable<TSource>, TResult> resultSelector)
        {
            if (source == null) throw new ArgumentNullException(nameof(source));
            if (separatorFunc == null) throw new ArgumentNullException(nameof(separatorFunc));
            if (count <= 0) throw new ArgumentOutOfRangeException(nameof(count));
            if (resultSelector == null) throw new ArgumentNullException(nameof(resultSelector));

            return _(); IEnumerable<TResult> _()
            {
                if (count == 0) // No splits?
                {
                    yield return resultSelector(source);
                }
                else
                {
                    List<TSource>? items = null;

                    foreach (var item in source)
                    {
                        if (count > 0 && separatorFunc(item))
                        {
                            yield return resultSelector(items ?? Enumerable.Empty<TSource>());
                            count--;
                            items = null;
                        }
                        else
                        {
                            if (items == null)
                                items = new List<TSource>();

                            items.Add(item);
                        }
                    }

                    if (items != null && items.Count > 0)
                        yield return resultSelector(items);
                }
            }
        }
    }
}<|MERGE_RESOLUTION|>--- conflicted
+++ resolved
@@ -182,13 +182,8 @@
             if (count <= 0) throw new ArgumentOutOfRangeException(nameof(count));
             if (resultSelector == null) throw new ArgumentNullException(nameof(resultSelector));
 
-<<<<<<< HEAD
-            var cmp = comparer ?? EqualityComparer<TSource>.Default;
-            return Split(source, item => cmp.Equals(item, separator), count, resultSelector);
-=======
             comparer ??= EqualityComparer<TSource>.Default;
             return Split(source, item => comparer.Equals(item, separator), count, resultSelector);
->>>>>>> 13c8c835
         }
 
         /// <summary>
