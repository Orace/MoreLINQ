#region License and Terms
// MoreLINQ - Extensions to LINQ to Objects
// Copyright (c) 2012 Atif Aziz. All rights reserved.
//
// Licensed under the Apache License, Version 2.0 (the "License");
// you may not use this file except in compliance with the License.
// You may obtain a copy of the License at
//
//     http://www.apache.org/licenses/LICENSE-2.0
//
// Unless required by applicable law or agreed to in writing, software
// distributed under the License is distributed on an "AS IS" BASIS,
// WITHOUT WARRANTIES OR CONDITIONS OF ANY KIND, either express or implied.
// See the License for the specific language governing permissions and
// limitations under the License.
#endregion

namespace MoreLinq
{
    using System;
    using System.Collections;
    using System.Collections.Generic;
    using System.Collections.ObjectModel;
    using System.Diagnostics;
    using System.Linq;

    static partial class MoreEnumerable
    {
        /// <summary>
        /// Groups the adjacent elements of a sequence according to a
        /// specified key selector function.
        /// </summary>
        /// <typeparam name="TSource">The type of the elements of
        /// <paramref name="source"/>.</typeparam>
        /// <typeparam name="TKey">The type of the key returned by
        /// <paramref name="keySelector"/>.</typeparam>
        /// <param name="source">A sequence whose elements to group.</param>
        /// <param name="keySelector">A function to extract the key for each
        /// element.</param>
        /// <returns>A sequence of groupings where each grouping
        /// (<see cref="IGrouping{TKey,TElement}"/>) contains the key
        /// and the adjacent elements in the same order as found in the
        /// source sequence.</returns>
        /// <remarks>
        /// This method is implemented by using deferred execution and
        /// streams the groupings. The grouping elements, however, are
        /// buffered. Each grouping is therefore yielded as soon as it
        /// is complete and before the next grouping occurs.
        /// </remarks>

        public static IEnumerable<IGrouping<TKey, TSource>> GroupAdjacent<TSource, TKey>(
            this IEnumerable<TSource> source,
            Func<TSource, TKey> keySelector)
        {
            return GroupAdjacent(source, keySelector, null);
        }

        /// <summary>
        /// Groups the adjacent elements of a sequence according to a
        /// specified key selector function and compares the keys by using a
        /// specified comparer.
        /// </summary>
        /// <typeparam name="TSource">The type of the elements of
        /// <paramref name="source"/>.</typeparam>
        /// <typeparam name="TKey">The type of the key returned by
        /// <paramref name="keySelector"/>.</typeparam>
        /// <param name="source">A sequence whose elements to group.</param>
        /// <param name="keySelector">A function to extract the key for each
        /// element.</param>
        /// <param name="comparer">An <see cref="IEqualityComparer{T}"/> to
        /// compare keys.</param>
        /// <returns>A sequence of groupings where each grouping
        /// (<see cref="IGrouping{TKey,TElement}"/>) contains the key
        /// and the adjacent elements in the same order as found in the
        /// source sequence.</returns>
        /// <remarks>
        /// This method is implemented by using deferred execution and
        /// streams the groupings. The grouping elements, however, are
        /// buffered. Each grouping is therefore yielded as soon as it
        /// is complete and before the next grouping occurs.
        /// </remarks>

        public static IEnumerable<IGrouping<TKey, TSource>> GroupAdjacent<TSource, TKey>(
            this IEnumerable<TSource> source,
            Func<TSource, TKey> keySelector,
            IEqualityComparer<TKey>? comparer)
        {
            if (source == null) throw new ArgumentNullException(nameof(source));
            if (keySelector == null) throw new ArgumentNullException(nameof(keySelector));

            return GroupAdjacent(source, keySelector, e => e, comparer);
        }

        /// <summary>
        /// Groups the adjacent elements of a sequence according to a
        /// specified key selector function and projects the elements for
        /// each group by using a specified function.
        /// </summary>
        /// <typeparam name="TSource">The type of the elements of
        /// <paramref name="source"/>.</typeparam>
        /// <typeparam name="TKey">The type of the key returned by
        /// <paramref name="keySelector"/>.</typeparam>
        /// <typeparam name="TElement">The type of the elements in the
        /// resulting groupings.</typeparam>
        /// <param name="source">A sequence whose elements to group.</param>
        /// <param name="keySelector">A function to extract the key for each
        /// element.</param>
        /// <param name="elementSelector">A function to map each source
        /// element to an element in the resulting grouping.</param>
        /// <returns>A sequence of groupings where each grouping
        /// (<see cref="IGrouping{TKey,TElement}"/>) contains the key
        /// and the adjacent elements (of type <typeparamref name="TElement"/>)
        /// in the same order as found in the source sequence.</returns>
        /// <remarks>
        /// This method is implemented by using deferred execution and
        /// streams the groupings. The grouping elements, however, are
        /// buffered. Each grouping is therefore yielded as soon as it
        /// is complete and before the next grouping occurs.
        /// </remarks>

        public static IEnumerable<IGrouping<TKey, TElement>> GroupAdjacent<TSource, TKey, TElement>(
            this IEnumerable<TSource> source,
            Func<TSource, TKey> keySelector,
            Func<TSource, TElement> elementSelector)
        {
            return GroupAdjacent(source, keySelector, elementSelector, null);
        }

        /// <summary>
        /// Groups the adjacent elements of a sequence according to a
        /// specified key selector function. The keys are compared by using
        /// a comparer and each group's elements are projected by using a
        /// specified function.
        /// </summary>
        /// <typeparam name="TSource">The type of the elements of
        /// <paramref name="source"/>.</typeparam>
        /// <typeparam name="TKey">The type of the key returned by
        /// <paramref name="keySelector"/>.</typeparam>
        /// <typeparam name="TElement">The type of the elements in the
        /// resulting groupings.</typeparam>
        /// <param name="source">A sequence whose elements to group.</param>
        /// <param name="keySelector">A function to extract the key for each
        /// element.</param>
        /// <param name="elementSelector">A function to map each source
        /// element to an element in the resulting grouping.</param>
        /// <param name="comparer">An <see cref="IEqualityComparer{T}"/> to
        /// compare keys.</param>
        /// <returns>A sequence of groupings where each grouping
        /// (<see cref="IGrouping{TKey,TElement}"/>) contains the key
        /// and the adjacent elements (of type <typeparamref name="TElement"/>)
        /// in the same order as found in the source sequence.</returns>
        /// <remarks>
        /// This method is implemented by using deferred execution and
        /// streams the groupings. The grouping elements, however, are
        /// buffered. Each grouping is therefore yielded as soon as it
        /// is complete and before the next grouping occurs.
        /// </remarks>

        public static IEnumerable<IGrouping<TKey, TElement>> GroupAdjacent<TSource, TKey, TElement>(
            this IEnumerable<TSource> source,
            Func<TSource, TKey> keySelector,
            Func<TSource, TElement> elementSelector,
            IEqualityComparer<TKey>? comparer)
        {
            if (source == null) throw new ArgumentNullException(nameof(source));
            if (keySelector == null) throw new ArgumentNullException(nameof(keySelector));
            if (elementSelector == null) throw new ArgumentNullException(nameof(elementSelector));

            return GroupAdjacentImpl(source, keySelector, elementSelector, CreateGroupAdjacentGrouping,
                                     comparer ?? EqualityComparer<TKey>.Default);
        }

        /// <summary>
        /// Groups the adjacent elements of a sequence according to a
        /// specified key selector function. The keys are compared by using
        /// a comparer and each group's elements are projected by using a
        /// specified function.
        /// </summary>
        /// <typeparam name="TSource">The type of the elements of
        /// <paramref name="source"/>.</typeparam>
        /// <typeparam name="TKey">The type of the key returned by
        /// <paramref name="keySelector"/>.</typeparam>
        /// <typeparam name="TResult">The type of the elements in the
        /// resulting sequence.</typeparam>
        /// <param name="source">A sequence whose elements to group.</param>
        /// <param name="keySelector">A function to extract the key for each
        /// element.</param>
        /// <param name="resultSelector">A function to map each key and
        /// associated source elements to a result object.</param>
        /// <returns>A collection of elements of type
        /// <typeparamref name="TResult" /> where each element represents
        /// a projection over a group and its key.</returns>
        /// <remarks>
        /// This method is implemented by using deferred execution and
        /// streams the groupings. The grouping elements, however, are
        /// buffered. Each grouping is therefore yielded as soon as it
        /// is complete and before the next grouping occurs.
        /// </remarks>

        public static IEnumerable<TResult> GroupAdjacent<TSource, TKey, TResult>(
            this IEnumerable<TSource> source,
            Func<TSource, TKey> keySelector,
            Func<TKey, IEnumerable<TSource>, TResult> resultSelector)
        {
            if (source == null) throw new ArgumentNullException(nameof(source));
            if (keySelector == null) throw new ArgumentNullException(nameof(keySelector));
            if (resultSelector == null) throw new ArgumentNullException(nameof(resultSelector));

            // This should be removed once the target framework is bumped to something that supports covariance
            TResult ResultSelectorWrapper(TKey key, IList<TSource> group) => resultSelector(key, group);

            return GroupAdjacentImpl(source, keySelector, i => i, ResultSelectorWrapper,
                                     EqualityComparer<TKey>.Default);
        }

        /// <summary>
        /// Groups the adjacent elements of a sequence according to a
        /// specified key selector function. The keys are compared by using
        /// a comparer and each group's elements are projected by using a
        /// specified function.
        /// </summary>
        /// <typeparam name="TSource">The type of the elements of
        /// <paramref name="source"/>.</typeparam>
        /// <typeparam name="TKey">The type of the key returned by
        /// <paramref name="keySelector"/>.</typeparam>
        /// <typeparam name="TResult">The type of the elements in the
        /// resulting sequence.</typeparam>
        /// <param name="source">A sequence whose elements to group.</param>
        /// <param name="keySelector">A function to extract the key for each
        /// element.</param>
        /// <param name="resultSelector">A function to map each key and
        /// associated source elements to a result object.</param>
        /// <param name="comparer">An <see cref="IEqualityComparer{TKey}"/> to
        /// compare keys.</param>
        /// <returns>A collection of elements of type
        /// <typeparamref name="TResult" /> where each element represents
        /// a projection over a group and its key.</returns>
        /// <remarks>
        /// This method is implemented by using deferred execution and
        /// streams the groupings. The grouping elements, however, are
        /// buffered. Each grouping is therefore yielded as soon as it
        /// is complete and before the next grouping occurs.
        /// </remarks>

        public static IEnumerable<TResult> GroupAdjacent<TSource, TKey, TResult>(
            this IEnumerable<TSource> source,
            Func<TSource, TKey> keySelector,
            Func<TKey, IEnumerable<TSource>, TResult> resultSelector,
            IEqualityComparer<TKey>? comparer)
        {
            if (source == null) throw new ArgumentNullException(nameof(source));
            if (keySelector == null) throw new ArgumentNullException(nameof(keySelector));
            if (resultSelector == null) throw new ArgumentNullException(nameof(resultSelector));

            // This should be removed once the target framework is bumped to something that supports covariance
            TResult ResultSelectorWrapper(TKey key, IList<TSource> group) => resultSelector(key, group);
            return GroupAdjacentImpl(source, keySelector, i => i, ResultSelectorWrapper,
                                     comparer ?? EqualityComparer<TKey>.Default);
        }

        static IEnumerable<TResult> GroupAdjacentImpl<TSource, TKey, TElement, TResult>(
            this IEnumerable<TSource> source,
            Func<TSource, TKey> keySelector,
            Func<TSource, TElement> elementSelector,
            Func<TKey, IList<TElement>, TResult> resultSelector,
            IEqualityComparer<TKey> comparer)
        {

<<<<<<< HEAD
            using (var iterator = source.GetEnumerator())
            {
                var group = default(TKey);
                var members = (List<TElement>?) null;
=======
            using var iterator = source.GetEnumerator();

            var group = default(TKey);
            var members = (List<TElement>) null;
>>>>>>> 13c8c835

            while (iterator.MoveNext())
            {
                var key = keySelector(iterator.Current);
                var element = elementSelector(iterator.Current);
                if (members != null && comparer.Equals(group, key))
                {
<<<<<<< HEAD
                    var key = keySelector(iterator.Current);
                    var element = elementSelector(iterator.Current);
                    if (members != null && comparer.Equals(group!, key))
                    {
                        members.Add(element);
                    }
                    else
                    {
                        if (members != null)
                            yield return resultSelector(group!, members);
                        group = key;
                        members = new List<TElement> { element };
                    }
                }

                if (members != null)
                    yield return resultSelector(group!, members);
=======
                    members.Add(element);
                }
                else
                {
                    if (members != null)
                        yield return resultSelector(group, members);
                    group = key;
                    members = new List<TElement> { element };
                }
>>>>>>> 13c8c835
            }

            if (members != null)
                yield return resultSelector(group, members);
        }

        static IGrouping<TKey, TElement> CreateGroupAdjacentGrouping<TKey, TElement>(TKey key, IList<TElement> members)
        {
            Debug.Assert(members != null);
            return Grouping.Create(key, members.IsReadOnly ? members : new ReadOnlyCollection<TElement>(members));
        }

        static class Grouping
        {
            public static Grouping<TKey, TElement> Create<TKey, TElement>(TKey key, IEnumerable<TElement> members) =>
                new Grouping<TKey, TElement>(key, members);
        }

        #if !NO_SERIALIZATION_ATTRIBUTES
        [Serializable]
        #endif
        sealed class Grouping<TKey, TElement> : IGrouping<TKey, TElement>
        {
            readonly IEnumerable<TElement> _members;

            public Grouping(TKey key, IEnumerable<TElement> members)
            {
                Debug.Assert(members != null);
                Key = key;
                _members = members;
            }

            public TKey Key { get; }

            public IEnumerator<TElement> GetEnumerator() => _members.GetEnumerator();
            IEnumerator IEnumerable.GetEnumerator() => GetEnumerator();
        }
    }
}<|MERGE_RESOLUTION|>--- conflicted
+++ resolved
@@ -266,57 +266,30 @@
             IEqualityComparer<TKey> comparer)
         {
 
-<<<<<<< HEAD
-            using (var iterator = source.GetEnumerator())
-            {
-                var group = default(TKey);
-                var members = (List<TElement>?) null;
-=======
             using var iterator = source.GetEnumerator();
 
             var group = default(TKey);
-            var members = (List<TElement>) null;
->>>>>>> 13c8c835
+            var members = (List<TElement>?) null;
 
             while (iterator.MoveNext())
             {
                 var key = keySelector(iterator.Current);
                 var element = elementSelector(iterator.Current);
-                if (members != null && comparer.Equals(group, key))
+                if (members != null && comparer.Equals(group!, key))
                 {
-<<<<<<< HEAD
-                    var key = keySelector(iterator.Current);
-                    var element = elementSelector(iterator.Current);
-                    if (members != null && comparer.Equals(group!, key))
-                    {
-                        members.Add(element);
-                    }
-                    else
-                    {
-                        if (members != null)
-                            yield return resultSelector(group!, members);
-                        group = key;
-                        members = new List<TElement> { element };
-                    }
-                }
-
-                if (members != null)
-                    yield return resultSelector(group!, members);
-=======
                     members.Add(element);
                 }
                 else
                 {
                     if (members != null)
-                        yield return resultSelector(group, members);
+                        yield return resultSelector(group!, members);
                     group = key;
                     members = new List<TElement> { element };
                 }
->>>>>>> 13c8c835
             }
 
             if (members != null)
-                yield return resultSelector(group, members);
+                yield return resultSelector(group!, members);
         }
 
         static IGrouping<TKey, TElement> CreateGroupAdjacentGrouping<TKey, TElement>(TKey key, IList<TElement> members)
