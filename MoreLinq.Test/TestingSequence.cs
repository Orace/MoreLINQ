--- conflicted
+++ resolved
@@ -1,13 +1,13 @@
 #region License and Terms
 // MoreLINQ - Extensions to LINQ to Objects
 // Copyright (c) 2008 Jonathan Skeet. All rights reserved.
-// 
+//
 // Licensed under the Apache License, Version 2.0 (the "License");
 // you may not use this file except in compliance with the License.
 // You may obtain a copy of the License at
-// 
+//
 //     http://www.apache.org/licenses/LICENSE-2.0
-// 
+//
 // Unless required by applicable law or agreed to in writing, software
 // distributed under the License is distributed on an "AS IS" BASIS,
 // WITHOUT WARRANTIES OR CONDITIONS OF ANY KIND, either express or implied.
@@ -74,56 +74,33 @@
         }
 
         IEnumerator IEnumerable.GetEnumerator() => GetEnumerator();
+
     }
 
-<<<<<<< HEAD
     sealed class DisposeNotificationEnumerator<T> : IEnumerator<T>
     {
         readonly IEnumerator<T> _sequence;
 
         public event EventHandler Disposed;
+        public event EventHandler MoveNextCalled;
 
-        public DisposeNotificationEnumerator(IEnumerator<T> sequence)
-        {
+        public DisposeNotificationEnumerator(IEnumerator<T> sequence) =>
             _sequence = sequence;
-        }
 
         public T Current => _sequence.Current;
         object IEnumerator.Current => Current;
-        public bool MoveNext() => _sequence.MoveNext();
         public void Reset() => _sequence.Reset();
+
+        public bool MoveNext()
+        {
+            MoveNextCalled?.Invoke(this, EventArgs.Empty);
+            return _sequence.MoveNext();
+        }
 
         public void Dispose()
         {
             _sequence.Dispose();
             Disposed?.Invoke(this, EventArgs.Empty);
-=======
-        sealed class DisposeTestingSequenceEnumerator : IEnumerator<T>
-        {
-            readonly IEnumerator<T> _sequence;
-
-            public event EventHandler Disposed;
-            public event EventHandler MoveNextCalled;
-
-            public DisposeTestingSequenceEnumerator(IEnumerator<T> sequence) =>
-                _sequence = sequence;
-
-            public T Current => _sequence.Current;
-            object IEnumerator.Current => Current;
-            public void Reset() => _sequence.Reset();
-
-            public bool MoveNext()
-            {
-                MoveNextCalled?.Invoke(this, EventArgs.Empty);
-                return _sequence.MoveNext();
-            }
-
-            public void Dispose()
-            {
-                _sequence.Dispose();
-                Disposed?.Invoke(this, EventArgs.Empty);
-            }
->>>>>>> 37b58280
         }
     }
 }