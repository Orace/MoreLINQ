--- conflicted
+++ resolved
@@ -37,11 +37,7 @@
         }
 
         [Test]
-<<<<<<< HEAD
-        public void ModifyWindowBeforeMoveNextDoNotAffectNextWindow()
-=======
         public void WindowModifiedBeforeMoveNextDoesNotAffectNextWindow()
->>>>>>> 50b842d7
         {
             var sequence = Enumerable.Range(0, 3);
             using var e = sequence.Window(2).GetEnumerator();
@@ -56,11 +52,7 @@
         }
 
         [Test]
-<<<<<<< HEAD
-        public void ModifyWindowAfterMoveNextDoNotAffectNextWindow()
-=======
         public void WindowModifiedAfterMoveNextDoesNotAffectNextWindow()
->>>>>>> 50b842d7
         {
             var sequence = Enumerable.Range(0, 3);
             using var e = sequence.Window(2).GetEnumerator();
@@ -75,11 +67,7 @@
         }
 
         [Test]
-<<<<<<< HEAD
-        public void ModifyWindowDoNotAffectPrevWindow()
-=======
         public void WindowModifiedDoesNotAffectPreviousWindow()
->>>>>>> 50b842d7
         {
             var sequence = Enumerable.Range(0, 3);
             using var e = sequence.Window(2).GetEnumerator();
